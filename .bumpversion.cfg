[bumpversion]
<<<<<<< HEAD
current_version = 5.0.0a1
=======
current_version = 4.4.0rc3
>>>>>>> 8a2b8903
commit = False
tag = False
parse = (?P<major>\d+)\.(?P<minor>\d+)\.(?P<patch>\d+)(rc(?P<build>\d+))?
serialize = 
	{major}.{minor}.{patch}rc{build}
	{major}.{minor}.{patch}

[bumpversion:file:orchestrator/__init__.py]
search = __version__ = "{current_version}"
replace = __version__ = "{new_version}"<|MERGE_RESOLUTION|>--- conflicted
+++ resolved
@@ -1,13 +1,9 @@
 [bumpversion]
-<<<<<<< HEAD
 current_version = 5.0.0a1
-=======
-current_version = 4.4.0rc3
->>>>>>> 8a2b8903
 commit = False
 tag = False
 parse = (?P<major>\d+)\.(?P<minor>\d+)\.(?P<patch>\d+)(rc(?P<build>\d+))?
-serialize = 
+serialize =
 	{major}.{minor}.{patch}rc{build}
 	{major}.{minor}.{patch}
 
