# Create User workflow

<<<<<<< HEAD
=======
## Exercise 1: create User workflow


>>>>>>> ee45caf9
The create `User` workflow is very similar to the create `UserGroup` workflow,
the major difference is the increased number of user inputs needed to
initialize the subscription. This workflow uses the following steps: 

```python
init
>> create_subscription
>> store_process_subscription(Target.CREATE)
>> initialize_subscription
>> provision_user
>> set_status(SubscriptionLifecycle.ACTIVE)
>> resync
>> done
```

There is one important difference though, one of the user inputs on the input
form is special: the selection of the user group the user belongs to. It is not
just an integer or a string, but the user must be able to select a user group
out of a list of already provisioned user groups. For this the database will be
queried to obtain a list of active user group susbscriptions, and a special
input field type is used to display a dropdown input field on the input form. 

In the orchestrator, all access to the database is implemented using
SQLAlchemy, and queries can be formulated using the classes from
`orchestrator.db.models` that map to the tables in the database. The following
query is all that is needed to get a list of `active` `UserGroup`
subscriptions:

```python
from orchestrator.db.models import ProductTable, SubscriptionTable

...
        SubscriptionTable.query.join(ProductTable)
        .filter(
            ProductTable.product_type == "UserGroup",
            SubscriptionTable.status == "active",
        )
        .with_entities(SubscriptionTable.subscription_id, SubscriptionTable.description)
        .all()
...
```

The `orchestrator.forms.validators` package provides a standard input component
called `choice_list` that will create the indicated enumeration and expects an
iterator that returns tuples containing a label and a value. The iterator is
created making use of the standard Python `zip` function. This input component
will show a dropdown with all labels and returns a list of associated chosen
keys.  The amount of entries that may be chosen is controlled by the
`min_items` and `max_items` arguments.

Putting everything together, the user group selector looks like this:

```python
def user_group_selector() -> list:
    user_group_subscriptions = {}
    for user_group_id, user_group_description in (
        SubscriptionTable.query.join(ProductTable)
        .filter(
            ProductTable.product_type == "UserGroup",
            SubscriptionTable.status == "active",
        )
        .with_entities(SubscriptionTable.subscription_id, SubscriptionTable.description)
        .all()
    ):
        user_group_subscriptions[str(user_group_id)] = user_group_description

    return choice_list(
        Choice("UserGroupEnum", zip(user_group_subscriptions.keys(), user_group_subscriptions.items())),
        min_items=1,
        max_items=1,
    )
```

And can now be used in the input form as follows:

```python
user_group_ids: user_group_selector()
```

In the subscription initialization step the `group` resource type of the
`UserBlock` product block is assigned with the the `UserGroupBlock` from the
`UserGroup` subscription:

```python
subscription.user.group = UserGroup.from_subscription(user_group_ids[0]).user_group
```

Use the skeleton below to create the file `workflows/user/create_user.py`:

```python
from typing import List, Optional
from uuid import uuid4

from orchestrator.db.models import ProductTable, SubscriptionTable
from orchestrator.forms import FormPage
from orchestrator.forms.validators import Choice, choice_list
from orchestrator.targets import Target
from orchestrator.types import FormGenerator, State, SubscriptionLifecycle, UUIDstr
from orchestrator.workflow import done, init, step, workflow
from orchestrator.workflows.steps import resync, set_status, store_process_subscription
from orchestrator.workflows.utils import wrap_create_initial_input_form

from products.product_types.user import UserInactive, UserProvisioning
from products.product_types.user_group import UserGroup

# user group selector
...

# initial input form generator
...

# create subscription step
...

# initialize subscription step
...

# provision user step
...

# create user workflow
...
```

**Spoiler**: for inspiration look at an example implementation of the [user
create workflow ](https://github.com/workfloworchestrator/example-orchestrator-beginner/blob/main/workflows/user/create_user.py)
<|MERGE_RESOLUTION|>--- conflicted
+++ resolved
@@ -1,11 +1,7 @@
 # Create User workflow
 
-<<<<<<< HEAD
-=======
 ## Exercise 1: create User workflow
 
-
->>>>>>> ee45caf9
 The create `User` workflow is very similar to the create `UserGroup` workflow,
 the major difference is the increased number of user inputs needed to
 initialize the subscription. This workflow uses the following steps: 
