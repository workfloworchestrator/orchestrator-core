--- conflicted
+++ resolved
@@ -738,19 +738,11 @@
                 "str_field": None,
                 "subscription_instance_id": mock.ANY,
                 "owner_subscription_id": mock.ANY,
-<<<<<<< HEAD
-                "in_use_by_block_ids": mock.ANY,
-=======
->>>>>>> 0dc1c94c
             },
             "sub_block_2": None,
             "sub_block_list": [],
             "owner_subscription_id": mock.ANY,
             "subscription_instance_id": mock.ANY,
-<<<<<<< HEAD
-            "in_use_by_block_ids": mock.ANY,
-=======
->>>>>>> 0dc1c94c
         },
         "customer_id": customer_id,
         "description": "Desc",
