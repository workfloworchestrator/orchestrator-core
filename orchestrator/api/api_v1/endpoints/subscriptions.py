# Copyright 2019-2020 SURF.
# Licensed under the Apache License, Version 2.0 (the "License");
# you may not use this file except in compliance with the License.
# You may obtain a copy of the License at
#
#    http://www.apache.org/licenses/LICENSE-2.0
#
# Unless required by applicable law or agreed to in writing, software
# distributed under the License is distributed on an "AS IS" BASIS,
# WITHOUT WARRANTIES OR CONDITIONS OF ANY KIND, either express or implied.
# See the License for the specific language governing permissions and
# limitations under the License.

"""Module that implements subscription related API endpoints."""

from http import HTTPStatus
from typing import Any, Dict, List, Optional, Union
from uuid import UUID

import structlog
from fastapi import Depends
from fastapi.routing import APIRouter
from oauth2_lib.fastapi import OIDCUserModel
from sqlalchemy.orm import contains_eager, defer, joinedload
from starlette.responses import Response

from orchestrator.api.error_handling import raise_status
from orchestrator.api.helpers import _query_with_filters, getattr_in, product_block_paths, update_in
from orchestrator.db import (
    ProcessStepTable,
    ProcessSubscriptionTable,
    ProcessTable,
    SubscriptionCustomerDescriptionTable,
    SubscriptionInstanceTable,
    SubscriptionTable,
    db,
)
from orchestrator.domain.base import SubscriptionModel
from orchestrator.schemas import SubscriptionDomainModelSchema, SubscriptionSchema, SubscriptionWorkflowListsSchema
from orchestrator.security import oidc_user
from orchestrator.services.subscriptions import (
    get_subscription,
    query_dependent_on_subscriptions,
    query_in_use_by_subscriptions,
    subscription_workflows,
)
from orchestrator.settings import app_settings

router = APIRouter()

logger = structlog.get_logger(__name__)


def _delete_subscription_tree(subscription: SubscriptionTable) -> None:
    db.session.delete(subscription)
    db.session.commit()


def _delete_process_subscriptions(process_subscriptions: List[ProcessSubscriptionTable]) -> None:
    for process_subscription in process_subscriptions:
        pid = str(process_subscription.pid)
        subscription_id = str(process_subscription.subscription_id)
        ProcessSubscriptionTable.query.filter(ProcessSubscriptionTable.pid == pid).delete()
        ProcessStepTable.query.filter(ProcessStepTable.pid == pid).delete()
        ProcessTable.query.filter(ProcessTable.pid == pid).delete()
        subscription = SubscriptionTable.query.filter(SubscriptionTable.subscription_id == subscription_id).first()
        _delete_subscription_tree(subscription)


@router.get("/all", response_model=List[SubscriptionSchema])
def subscriptions_all() -> List[SubscriptionTable]:
    """Return subscriptions with only a join on products."""
    return SubscriptionTable.query.all()


@router.get("/domain-model/{subscription_id}", response_model=SubscriptionDomainModelSchema)
def subscription_details_by_id_with_domain_model(subscription_id: UUID) -> Dict[str, Any]:
    customer_descriptions = SubscriptionCustomerDescriptionTable.query.filter(
        SubscriptionCustomerDescriptionTable.subscription_id == subscription_id
    ).all()

    subs_obj = SubscriptionModel.from_subscription(subscription_id)
    subscription = subs_obj.dict()
    # find all product blocks, check if they have parents and inject the parent_ids into the subscription dict.
    for path in product_block_paths(subs_obj):
        if parents := getattr_in(subs_obj, f"{path}.parents"):
            p_ids: List[Optional[UUID]] = []
            p_ids.extend(
                parents.col[idx].parent_id
                for idx, ob in enumerate(parents.col)
                if ob.parent_id != subs_obj.subscription_id
            )
            update_in(subscription, f"{path}.parent_ids", p_ids)

    subscription["customer_descriptions"] = customer_descriptions

    if not subscription:
        raise_status(HTTPStatus.NOT_FOUND)
    return subscription


@router.delete("/{subscription_id}", response_model=None)
def delete_subscription(subscription_id: UUID) -> None:
    all_process_subscriptions = ProcessSubscriptionTable.query.filter_by(subscription_id=subscription_id).all()
    if len(all_process_subscriptions) > 0:
        _delete_process_subscriptions(all_process_subscriptions)
        return None
    else:
        subscription = SubscriptionTable.query.filter(SubscriptionTable.subscription_id == subscription_id).first()
        if not subscription:
            raise_status(HTTPStatus.NOT_FOUND)

        _delete_subscription_tree(subscription)
        return None


@router.get("/parent_subscriptions/{subscription_id}", response_model=List[SubscriptionSchema], deprecated=True)
@router.get("/in_use_by/{subscription_id}", response_model=List[SubscriptionSchema])
def in_use_by_subscriptions(subscription_id: UUID) -> List[SubscriptionTable]:
    return query_in_use_by_subscriptions(subscription_id).all()


@router.get("/child_subscriptions/{subscription_id}", response_model=List[SubscriptionSchema], deprecated=True)
@router.get("/dependent_on/{subscription_id}", response_model=List[SubscriptionSchema])
def dependent_on_subscriptions(subscription_id: UUID) -> List[SubscriptionTable]:
    return query_dependent_on_subscriptions(subscription_id).all()


@router.get("/", response_model=List[SubscriptionSchema])
def subscriptions_filterable(
    response: Response, range: Optional[str] = None, sort: Optional[str] = None, filter: Optional[str] = None
) -> List[SubscriptionTable]:
    """
    Get subscriptions filtered.

    Args:
        response: Fastapi Response object
        range: Range
        sort: Sort
        filter: Filter

    Returns:
        List of subscriptions

    """
    _range: Union[List[int], None] = list(map(int, range.split(","))) if range else None
    _sort: Union[List[str], None] = sort.split(",") if sort else None
    _filter: Union[List[str], None] = filter.split(",") if filter else None
    logger.info("subscriptions_filterable() called", range=_range, sort=_sort, filter=_filter)
    query = SubscriptionTable.query.join(SubscriptionTable.product).options(
        contains_eager(SubscriptionTable.product), defer("product_id")
    )
    query_result = _query_with_filters(response, query, _range, _sort, _filter)
    return query_result


@router.get(
    "/workflows/{subscription_id}", response_model=SubscriptionWorkflowListsSchema, response_model_exclude_none=True
)
def subscription_workflows_by_id(subscription_id: UUID) -> Dict[str, List[Dict[str, Union[List[Any], str]]]]:
    subscription = SubscriptionTable.query.options(joinedload("product"), joinedload("product.workflows")).get(
        subscription_id
    )
    if not subscription:
        raise_status(HTTPStatus.NOT_FOUND)

    return subscription_workflows(subscription)


@router.get("/instance/other_subscriptions/{subscription_instance_id}", response_model=List[UUID])
<<<<<<< HEAD
def subscription_instance_in_use_by(subscription_instance_id: UUID) -> List[UUID]:
    subscription_instance = SubscriptionInstanceTable.query.get(subscription_instance_id)
=======
def subscription_instance_parents(subscription_instance_id: UUID, filter_statuses: Optional[str] = None) -> List[UUID]:
    subscription_instance: SubscriptionInstanceTable = SubscriptionInstanceTable.query.get(subscription_instance_id)
>>>>>>> 0dc1c94c

    if not subscription_instance:
        raise_status(HTTPStatus.NOT_FOUND)

    parent_subs = subscription_instance.parents
    if filter_statuses:
        parent_subs = [sub for sub in parent_subs if sub.subscription.status in filter_statuses]

    return list(
        filter(
            lambda sub_id: sub_id != subscription_instance.subscription_id,
<<<<<<< HEAD
            {in_use_by_block.subscription_id for in_use_by_block in subscription_instance.in_use_by_blocks},
=======
            {parent.subscription_id for parent in parent_subs},
>>>>>>> 0dc1c94c
        )
    )


@router.put("/{subscription_id}/set_in_sync", response_model=None, status_code=HTTPStatus.OK)
def subscription_set_in_sync(subscription_id: UUID, current_user: Optional[OIDCUserModel] = Depends(oidc_user)) -> None:
    def failed_processes() -> List[str]:
        if app_settings.DISABLE_INSYNC_CHECK:
            return []
        _failed_processes = (
            ProcessSubscriptionTable.query.join(ProcessTable)
            .filter(ProcessSubscriptionTable.subscription_id == subscription_id)
            .filter(~ProcessTable.is_task)
            .filter(ProcessTable.last_status != "completed")
            .filter(ProcessTable.last_status != "aborted")
            .all()
        )
        return [str(p.pid) for p in _failed_processes]

    try:
        subscription = get_subscription(subscription_id, for_update=True)
        if not subscription.insync:
            logger.info(
                "Subscription not in sync, trying to change..", subscription_id=subscription_id, user=current_user
            )
            failed_processes = failed_processes()  # type: ignore
            if not failed_processes:
                subscription.insync = True  # type: ignore
                db.session.commit()
                logger.info("Subscription set in sync", user=current_user)
            else:
                raise_status(
                    HTTPStatus.UNPROCESSABLE_ENTITY,
                    f"Subscription {subscription_id} has still failed processes with id's: {failed_processes}",
                )
        else:
            logger.info("Subscription already in sync")
    except ValueError as e:
        raise_status(HTTPStatus.NOT_FOUND, str(e))<|MERGE_RESOLUTION|>--- conflicted
+++ resolved
@@ -168,29 +168,22 @@
 
 
 @router.get("/instance/other_subscriptions/{subscription_instance_id}", response_model=List[UUID])
-<<<<<<< HEAD
-def subscription_instance_in_use_by(subscription_instance_id: UUID) -> List[UUID]:
-    subscription_instance = SubscriptionInstanceTable.query.get(subscription_instance_id)
-=======
-def subscription_instance_parents(subscription_instance_id: UUID, filter_statuses: Optional[str] = None) -> List[UUID]:
+def subscription_instance_in_use_by(
+    subscription_instance_id: UUID, filter_statuses: Optional[str] = None
+) -> List[UUID]:
     subscription_instance: SubscriptionInstanceTable = SubscriptionInstanceTable.query.get(subscription_instance_id)
->>>>>>> 0dc1c94c
 
     if not subscription_instance:
         raise_status(HTTPStatus.NOT_FOUND)
 
-    parent_subs = subscription_instance.parents
+    in_use_by_subs = subscription_instance.in_use_by_blocks
     if filter_statuses:
-        parent_subs = [sub for sub in parent_subs if sub.subscription.status in filter_statuses]
+        in_use_by_subs = [sub for sub in in_use_by_subs if sub.subscription.status in filter_statuses]
 
     return list(
         filter(
             lambda sub_id: sub_id != subscription_instance.subscription_id,
-<<<<<<< HEAD
-            {in_use_by_block.subscription_id for in_use_by_block in subscription_instance.in_use_by_blocks},
-=======
-            {parent.subscription_id for parent in parent_subs},
->>>>>>> 0dc1c94c
+            {sub.subscription_id for sub in in_use_by_subs},
         )
     )
 
