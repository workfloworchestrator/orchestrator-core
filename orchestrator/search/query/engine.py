# Copyright 2019-2025 SURF, GÉANT.
# Licensed under the Apache License, Version 2.0 (the "License");
# you may not use this file except in compliance with the License.
# You may obtain a copy of the License at
#
#    http://www.apache.org/licenses/LICENSE-2.0
#
# Unless required by applicable law or agreed to in writing, software
# distributed under the License is distributed on an "AS IS" BASIS,
# WITHOUT WARRANTIES OR CONDITIONS OF ANY KIND, either express or implied.
# See the License for the specific language governing permissions and
# limitations under the License.

import structlog
from sqlalchemy.orm import Session

from orchestrator.search.core.embedding import QueryEmbedder
from orchestrator.search.core.types import SearchMetadata
from orchestrator.search.query.results import (
    AggregationResponse,
    SearchResponse,
    format_aggregation_response,
    format_search_response,
)
from orchestrator.search.retrieval.pagination import PageCursor
from orchestrator.search.retrieval.retrievers import Retriever

from .builder import build_aggregation_query, build_candidate_query, build_simple_count_query
from .export import fetch_export_data
from .queries import AggregateQuery, CountQuery, ExportQuery, SelectQuery

logger = structlog.get_logger(__name__)


async def _execute_search(
<<<<<<< HEAD
    query: BaseQuery,
=======
    query: SelectQuery | ExportQuery,
>>>>>>> 538572fc
    db_session: Session,
    limit: int,
    cursor: PageCursor | None = None,
    query_embedding: list[float] | None = None,
) -> SearchResponse:
    """Internal implementation to execute search with specified query.

    Args:
        query: The SELECT or EXPORT query with vector, fuzzy, or filter criteria.
        db_session: The active SQLAlchemy session for executing the query.
        limit: Maximum number of results to return.
        cursor: Optional pagination cursor.
        query_embedding: Optional pre-computed query embedding to use instead of generating a new one.

    Returns:
        SearchResponse with results and embedding (for internal use).
    """
    if not query.vector_query and not query.filters and not query.fuzzy_term:
        logger.warning("No search criteria provided (vector_query, fuzzy_term, or filters).")
        return SearchResponse(results=[], metadata=SearchMetadata.empty())

    candidate_query = build_candidate_query(query)

    if query.vector_query and not query_embedding:
        query_embedding = await QueryEmbedder.generate_for_text_async(query.vector_query)

    retriever = Retriever.route(query, cursor, query_embedding)
    logger.debug("Using retriever", retriever_type=retriever.__class__.__name__)

    final_stmt = retriever.apply(candidate_query)
    final_stmt = final_stmt.limit(limit)
    logger.debug(final_stmt)
    result = db_session.execute(final_stmt).mappings().all()

    response = format_search_response(result, query, retriever.metadata)
    # Store embedding in response for agent to save to DB
    response.query_embedding = query_embedding
    return response


async def execute_search(
    query: SelectQuery,
    db_session: Session,
    cursor: PageCursor | None = None,
    query_embedding: list[float] | None = None,
) -> SearchResponse:
    """Execute a SELECT search query.

    This executes a SELECT action search using vector/fuzzy/filter search with ranking.

    Args:
        query: SelectQuery with search criteria
        db_session: Database session
        cursor: Optional pagination cursor
        query_embedding: Optional pre-computed embedding

    Returns:
        SearchResponse with ranked results
    """
    return await _execute_search(query, db_session, query.limit, cursor, query_embedding)

<<<<<<< HEAD
    return await _execute_search(query, db_session, query.limit, cursor, query_embedding)


async def execute_export(
    query_state: QueryState,
=======

async def execute_export(
    query: ExportQuery,
>>>>>>> 538572fc
    db_session: Session,
    query_embedding: list[float] | None = None,
) -> list[dict]:
    """Execute a search and export flattened entity data.

    Args:
        query: ExportQuery with search criteria
        db_session: Database session
        query_embedding: Optional pre-computed embedding

    Returns:
        List of flattened entity records suitable for export.
    """
    search_response = await _execute_search(
<<<<<<< HEAD
        query=query_state.parameters,
=======
        query=query,
>>>>>>> 538572fc
        db_session=db_session,
        limit=query.limit,
        query_embedding=query_embedding,
    )

    entity_ids = [res.entity_id for res in search_response.results]
    return fetch_export_data(query.entity_type, entity_ids)


async def execute_aggregation(
    query: CountQuery | AggregateQuery,
    db_session: Session,
) -> AggregationResponse:
    """Execute aggregation query and return formatted results.

    Args:
        query: CountQuery or AggregateQuery
        db_session: Database session

    Returns:
        AggregationResponse with results and metadata
    """
    candidate_query = build_candidate_query(query)

    if isinstance(query, CountQuery) and not query.group_by and not query.temporal_group_by:
        # Simple count without grouping
        agg_query = build_simple_count_query(candidate_query)
        group_column_names: list[str] = []
    else:
        # Grouped aggregation - needs pivoting
        agg_query, group_column_names = build_aggregation_query(query, candidate_query)

    logger.debug("Executing aggregation query", sql=str(agg_query))

    result_rows = db_session.execute(agg_query).mappings().all()

    return format_aggregation_response(result_rows, group_column_names, query)<|MERGE_RESOLUTION|>--- conflicted
+++ resolved
@@ -33,11 +33,7 @@
 
 
 async def _execute_search(
-<<<<<<< HEAD
-    query: BaseQuery,
-=======
     query: SelectQuery | ExportQuery,
->>>>>>> 538572fc
     db_session: Session,
     limit: int,
     cursor: PageCursor | None = None,
@@ -99,17 +95,9 @@
     """
     return await _execute_search(query, db_session, query.limit, cursor, query_embedding)
 
-<<<<<<< HEAD
-    return await _execute_search(query, db_session, query.limit, cursor, query_embedding)
-
-
-async def execute_export(
-    query_state: QueryState,
-=======
 
 async def execute_export(
     query: ExportQuery,
->>>>>>> 538572fc
     db_session: Session,
     query_embedding: list[float] | None = None,
 ) -> list[dict]:
@@ -124,11 +112,7 @@
         List of flattened entity records suitable for export.
     """
     search_response = await _execute_search(
-<<<<<<< HEAD
-        query=query_state.parameters,
-=======
         query=query,
->>>>>>> 538572fc
         db_session=db_session,
         limit=query.limit,
         query_embedding=query_embedding,
