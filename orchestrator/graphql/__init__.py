--- conflicted
+++ resolved
@@ -10,121 +10,6 @@
 # WITHOUT WARRANTIES OR CONDITIONS OF ANY KIND, either express or implied.
 # See the License for the specific language governing permissions and
 # limitations under the License.
-<<<<<<< HEAD
-from http import HTTPStatus
-from typing import Any, Callable, Union
-
-import strawberry
-import structlog
-from fastapi import Depends
-from fastapi.routing import APIRouter
-from graphql import GraphQLError, GraphQLFormattedError
-from graphql.error.graphql_error import format_error
-from httpx import HTTPStatusError
-from starlette.requests import Request
-from strawberry.fastapi import GraphQLRouter
-from strawberry.http import GraphQLHTTPResponse
-from strawberry.tools import merge_types
-from strawberry.types import ExecutionContext, ExecutionResult
-from strawberry.utils.logging import StrawberryLogger
-
-from oauth2_lib.strawberry import authenticated_field
-from orchestrator.graphql.extensions.deprecation_checker_extension import make_deprecation_checker_extension
-from orchestrator.graphql.extensions.error_collector_extension import ErrorCollectorExtension
-from orchestrator.graphql.pagination import Connection
-from orchestrator.graphql.resolvers import (
-    SettingsMutation,
-    resolve_default_customer,
-    resolve_processes,
-    resolve_products,
-    resolve_settings,
-    resolve_subscriptions,
-)
-from orchestrator.graphql.schemas.default_customer import DefaultCustomerType
-from orchestrator.graphql.schemas.process import ProcessType
-from orchestrator.graphql.schemas.product import ProductType
-from orchestrator.graphql.schemas.settings import StatusType
-from orchestrator.graphql.schemas.subscription import SubscriptionType
-from orchestrator.graphql.types import CustomContext
-from orchestrator.security import get_oidc_user, get_opa_security_graphql
-from orchestrator.settings import app_settings
-
-api_router = APIRouter()
-
-logger = structlog.get_logger(__name__)
-
-
-@strawberry.type(description="Orchestrator queries")
-class Query:
-    processes: Connection[ProcessType] = authenticated_field(
-        resolver=resolve_processes, description="Returns list of processes"
-    )
-    products: Connection[ProductType] = authenticated_field(
-        resolver=resolve_products, description="Returns list of products"
-    )
-    subscriptions: Connection[SubscriptionType] = authenticated_field(
-        resolver=resolve_subscriptions, description="Returns list of subscriptions"
-    )
-    settings: StatusType = authenticated_field(
-        resolver=resolve_settings,
-        description="Returns information about cache, workers, and global engine settings",
-    )
-    customers: DefaultCustomerType = authenticated_field(
-        resolver=resolve_default_customer, description="Returns default customer information"
-    )
-
-
-Mutation = merge_types("Mutation", (SettingsMutation,))
-
-
-class OrchestratorGraphqlRouter(GraphQLRouter):
-    def __init__(self, schema: strawberry.federation.Schema, **kwargs: Any) -> None:
-        super().__init__(schema, **kwargs)
-
-    @staticmethod
-    def _format_graphql_error(error: GraphQLError) -> GraphQLFormattedError:
-        if isinstance(error.original_error, HTTPStatusError):
-            error.extensions["http_status_code"] = {  # type: ignore
-                f"{error.original_error.request.url}": error.original_error.response.status_code
-            }
-        return format_error(error)
-
-    async def process_result(self, request: Request, result: ExecutionResult) -> GraphQLHTTPResponse:
-        data: GraphQLHTTPResponse = {"data": result.data}
-
-        if result.errors:
-            data["errors"] = [self._format_graphql_error(error) for error in result.errors]
-
-        return data
-
-
-class OrchestratorSchema(strawberry.federation.Schema):
-    def process_errors(
-        self,
-        errors: list[GraphQLError],
-        execution_context: Union[ExecutionContext, None] = None,
-    ) -> None:
-        """Override error processing to reduce verbosity of the logging.
-
-        https://strawberry.rocks/docs/types/schema#handling-execution-errors
-        """
-        for error in errors:
-            if (
-                isinstance(error.original_error, HTTPStatusError)
-                and error.original_error.response.status_code == HTTPStatus.NOT_FOUND
-            ):
-                message = str(error.original_error).splitlines()[0]  # Strip "For more info"
-                StrawberryLogger.logger.debug(message)
-            else:
-                StrawberryLogger.error(error, execution_context)
-
-
-schema = OrchestratorSchema(
-    query=Query,
-    mutation=Mutation,
-    enable_federation_2=app_settings.FEDEREATION_ENABLED,
-    extensions=[ErrorCollectorExtension, make_deprecation_checker_extension(query=Query)],
-=======
 from orchestrator.graphql.autoregistration import (
     EnumDict,
     add_class_to_strawberry,
@@ -141,7 +26,6 @@
     custom_context_dependency,
     get_context,
     graphql_router,
->>>>>>> 730cd0e8
 )
 
 __all__ = [
