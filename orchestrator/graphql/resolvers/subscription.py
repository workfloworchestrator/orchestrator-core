--- conflicted
+++ resolved
@@ -76,17 +76,12 @@
         logger.debug("Query string supplied by user", query=query)
         q = elasticquery_tsv(q, query)
 
-<<<<<<< HEAD
     q = sort_subscriptions(q, pydantic_sort_by, _error_handler)
     total = q.count()
     q = apply_range_to_query(q, after, first)
 
     subscriptions = q.all()
-    if _has_subscription_details(info):
-=======
-    subscriptions = query.all()
     if _is_subscription_detailed(info):
->>>>>>> 6d286937
         graphql_subscriptions = [get_subscription_details(p) for p in subscriptions]
     else:
         graphql_subscriptions = [Subscription.from_pydantic(p) for p in subscriptions]
