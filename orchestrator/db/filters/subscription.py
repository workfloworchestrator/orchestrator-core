# Copyright 2019-2023 SURF.
# Licensed under the Apache License, Version 2.0 (the "License");
# you may not use this file except in compliance with the License.
# You may obtain a copy of the License at
#
#    http://www.apache.org/licenses/LICENSE-2.0
#
# Unless required by applicable law or agreed to in writing, software
# distributed under the License is distributed on an "AS IS" BASIS,
# WITHOUT WARRANTIES OR CONDITIONS OF ANY KIND, either express or implied.
# See the License for the specific language governing permissions and
# limitations under the License.

from typing import Callable

import structlog
from sqlalchemy import func

from orchestrator.api.helpers import _process_text_query
from orchestrator.db import ProductTable, SubscriptionTable
from orchestrator.db.filters.filters import QueryType, generic_filter
from orchestrator.db.filters.generic_filters import (
    generic_bool_filter,
    generic_is_like_filter,
    generic_range_filters,
    generic_values_in_column_filter,
)
from orchestrator.db.models import SubscriptionSearchView

logger = structlog.get_logger(__name__)


def tsv_filter(query: QueryType, value: str) -> QueryType:
    # Quote key:value tokens. This will use the FOLLOWED BY operator (https://www.postgresql.org/docs/13/textsearch-controls.html)
    processed_text_query = _process_text_query(value)

    logger.debug("Running full-text search query:", value=processed_text_query)
    # TODO: Make 'websearch_to_tsquery' into a sqlalchemy extension
    return query.join(SubscriptionSearchView).filter(
        func.websearch_to_tsquery("simple", processed_text_query).op("@@")(SubscriptionSearchView.tsv)
    )


<<<<<<< HEAD
def elasticquery_tsv(query: SearchQuery, value: str) -> SearchQuery:
    logger.debug("Running full-text search query:", value=value)
    # TODO: Make 'websearch_to_tsquery' into a sqlalchemy extension
    # This is a part of the sqlalchemy.dialects.postgresql module in SQLalchemy >= 2.0
    # https://docs.sqlalchemy.org/en/20/dialects/postgresql.html#sqlalchemy.dialects.postgresql.websearch_to_tsquery
    return query.join(SubscriptionSearchView).filter(
        func.websearch_to_tsquery("simple", value).op("@@")(SubscriptionSearchView.tsv)
    )


def subscription_list_filter(query: SearchQuery, value: str) -> SearchQuery:
=======
def subscription_list_filter(query: QueryType, value: str) -> QueryType:
>>>>>>> 00b7089e
    values = [s.lower() for s in value.split(",")]
    return query.filter(SubscriptionTable.subscription_id.in_(values))


status_filter = generic_values_in_column_filter(SubscriptionTable.status)
product_filter = generic_values_in_column_filter(ProductTable.name)
tags_filter = generic_values_in_column_filter(ProductTable.tag)

start_date_range_filters = generic_range_filters(SubscriptionTable.start_date)
end_date_range_filters = generic_range_filters(SubscriptionTable.end_date)


SUBSCRIPTION_FILTER_FUNCTIONS_BY_COLUMN: dict[str, Callable[[QueryType, str], QueryType]] = (
    {
        "subscriptionId": generic_is_like_filter(SubscriptionTable.subscription_id),
        "subscriptionIds": subscription_list_filter,
        "description": generic_is_like_filter(SubscriptionTable.description),
        "status": status_filter,
        "product": product_filter,
        "insync": generic_bool_filter(SubscriptionTable.insync),
        "note": generic_is_like_filter(SubscriptionTable.note),
        "statuses": status_filter,
        "tags": tags_filter,
        "tag": tags_filter,
        "tsv": tsv_filter,
        "startDate": generic_is_like_filter(SubscriptionTable.start_date),
        "endDate": generic_is_like_filter(SubscriptionTable.end_date),
    }
    | start_date_range_filters
    | end_date_range_filters
)

subscription_filter_fields = list(SUBSCRIPTION_FILTER_FUNCTIONS_BY_COLUMN.keys())
filter_subscriptions = generic_filter(SUBSCRIPTION_FILTER_FUNCTIONS_BY_COLUMN)<|MERGE_RESOLUTION|>--- conflicted
+++ resolved
@@ -16,8 +16,12 @@
 import structlog
 from sqlalchemy import func
 
+# Import here causes sqlalchemy.func to use proper postgresql syntax
+from sqlalchemy.dialects import postgresql  # noqa: F401
+
 from orchestrator.api.helpers import _process_text_query
 from orchestrator.db import ProductTable, SubscriptionTable
+from orchestrator.db.database import SearchQuery
 from orchestrator.db.filters.filters import QueryType, generic_filter
 from orchestrator.db.filters.generic_filters import (
     generic_bool_filter,
@@ -41,21 +45,14 @@
     )
 
 
-<<<<<<< HEAD
 def elasticquery_tsv(query: SearchQuery, value: str) -> SearchQuery:
     logger.debug("Running full-text search query:", value=value)
-    # TODO: Make 'websearch_to_tsquery' into a sqlalchemy extension
-    # This is a part of the sqlalchemy.dialects.postgresql module in SQLalchemy >= 2.0
-    # https://docs.sqlalchemy.org/en/20/dialects/postgresql.html#sqlalchemy.dialects.postgresql.websearch_to_tsquery
     return query.join(SubscriptionSearchView).filter(
         func.websearch_to_tsquery("simple", value).op("@@")(SubscriptionSearchView.tsv)
     )
 
 
-def subscription_list_filter(query: SearchQuery, value: str) -> SearchQuery:
-=======
 def subscription_list_filter(query: QueryType, value: str) -> QueryType:
->>>>>>> 00b7089e
     values = [s.lower() for s in value.split(",")]
     return query.filter(SubscriptionTable.subscription_id.in_(values))
 
