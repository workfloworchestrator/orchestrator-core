--- conflicted
+++ resolved
@@ -13,11 +13,7 @@
 
 """This is the orchestrator workflow engine."""
 
-<<<<<<< HEAD
-__version__ = "0.3.5"
-=======
 __version__ = "0.3.7"
->>>>>>> e3425f12
 
 from orchestrator.app import OrchestratorCore
 from orchestrator.settings import app_settings, oauth2_settings
