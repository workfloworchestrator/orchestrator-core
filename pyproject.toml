--- conflicted
+++ resolved
@@ -63,13 +63,8 @@
     "nwa-stdlib~=1.7.0",
     "oauth2-lib~=2.0.0",
     "tabulate==0.9.0",
-<<<<<<< HEAD
-    "strawberry-graphql==0.210.0",
+    "strawberry-graphql==0.232.1",
     "pydantic-forms~=1.1.0",
-=======
-    "strawberry-graphql==0.232.1",
-    "pydantic-forms~=1.0.3",
->>>>>>> 65f6248d
     "ruff",
 ]
 
