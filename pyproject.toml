# See: https://stackoverflow.com/questions/69711606/how-to-install-a-package-using-pip-in-editable-mode-with-pyproject-toml
[build-system]
build-backend = "flit_core.buildapi"
requires = ["flit_core >=3.2,<4"]

[project]
name = "orchestrator-core"
dynamic = ['version', 'description']
author = "SURF"
author-email = "automation-beheer@surf.nl"
home-page = "https://github.com/workfloworchestrator/orchestrator-core"
classifiers = [
    "Intended Audience :: Information Technology",
    "Intended Audience :: System Administrators",
    "Operating System :: OS Independent",
    "Programming Language :: Python :: 3",
    "Programming Language :: Python",
    "Topic :: Internet",
    "Topic :: Software Development :: Libraries :: Application Frameworks",
    "Topic :: Software Development :: Libraries :: Python Modules",
    "Topic :: Software Development :: Libraries",
    "Topic :: Software Development",
    "Typing :: Typed",
    "Development Status :: 5 - Production/Stable",
    "Environment :: Web Environment",
    "Framework :: AsyncIO",
    "Framework :: FastAPI",
    "Intended Audience :: Developers",
    "Intended Audience :: Telecommunications Industry",
    "License :: OSI Approved :: Apache Software License",
    "Programming Language :: Python :: 3 :: Only",
    "Programming Language :: Python :: 3.12",
    "Programming Language :: Python :: 3.11",
    "Topic :: Internet :: WWW/HTTP :: HTTP Servers",
    "Topic :: Internet :: WWW/HTTP",
]
dependencies = [
    "alembic==1.13.3",
    "anyio>=3.7.0",
    "click==8.*",
    "deprecated",
    "deepmerge==1.1.1",
    "fastapi~=0.115.2",
    "fastapi-etag==0.4.0",
    "more-itertools~=10.5.0",
    "itsdangerous",
    "Jinja2==3.1.5",
    "orjson==3.10.9",
<<<<<<< HEAD
    "psycopg2-binary==2.9.9",
    "pydantic[email]~=2.8.2",
=======
    "psycopg2-binary==2.9.10",
    "pydantic[email]~=2.7.4",
>>>>>>> 0ff72118
    "pydantic-settings~=2.5.2",
    "python-dateutil==2.8.2",
    "python-rapidjson>=1.18,<1.21",
    "pytz==2024.1",
    "redis==5.0.3",
    "schedule==1.1.0",
    "sentry-sdk[fastapi]~=2.18.0",
    "SQLAlchemy==2.0.36",
    "SQLAlchemy-Utils==0.41.2",
    "structlog",
    "typer==0.12.5",
    "uvicorn[standard]~=0.32.0",
    "nwa-stdlib~=1.8.3",
    "oauth2-lib~=2.3.0",
    "tabulate==0.9.0",
    "strawberry-graphql>=0.246.2",
    "pydantic-forms~=1.1.1",
]

description-file = "README.md"
requires-python = ">=3.11,<3.13"

[project.urls]
Documentation = "https://workfloworchestrator.org/orchestrator-core/"
Source = "https://github.com/workfloworchestrator/orchestrator-core"

[project.optional-dependencies]
celery = [
    "celery~=5.4.0"
]

test = [
    "apache-license-check",
    "black",
    "blinker",
    "deepdiff",
    "dirty-equals",
    "jsonref",
    "mypy==1.9",
    "pyinstrument",
    "pytest==8.3.2",
    "pytest-asyncio==0.21.2",
    "pytest-cov",
    "pytest-httpx",
    "pytest-xdist",
    "requests-mock",
    "ruff",
    "sqlalchemy[mypy]",
    "urllib3-mock",
    "types-Deprecated",
    "types-Jinja2",
    "types-aiofiles",
    "types-certifi",
    "types-click",
    "types-itsdangerous",
    "types-orjson",
    "types-python-dateutil",
    "types-pytz",
    "types-redis",
    "types-requests",
    "types-setuptools",
    "types-tabulate",
    "types-toml",
    "types-ujson",
    "types-PyYAML",
]
doc = [
    "mkdocs",
    "mkdocs-material[imaging]",
    "mkdocs-render-swagger-plugin",
    "mkdocs-include-markdown-plugin",
    "mkdocstrings[python]",
    "mkdocs-open-in-new-tab",
    "mkdocs-macros-plugin",
    "mkdocs-embed-external-markdown"
]
dev = [
    "toml",
    "bumpversion",
    "mypy_extensions",
    "pre-commit",
    "pydocstyle",
    "python-dotenv",
    "watchdog",
]

[tool.flit.module]
name = "orchestrator"

[tool.black]
line-length = 120
target-version = ["py310"]
exclude = '''
(
  /(
      \.eggs         # exclude a few common directories in the
    | \.git          # root of the project
    | \.hg
    | \.mypy_cache
    | \.tox
    | \.venv
    | venv
    | src
    | test/unit_tests/cli/data/generate
    | orchestrator/vendor
  )/
)
'''

[tool.nitpick]
style = [
"github://workfloworchestrator/nitpick-style@main/nitpick-style-orchestrator-core.toml",
"./nitpick-style.toml"
]

[tool.ruff]
exclude = [
    ".git",
    ".cache",
    ".eggs",
    "__pycache__",
    "dist",
    "src",
    "crypt.py",
    "venv",
    ".venv",
    "docs",
    "test/unit_tests/cli/data/generate",
    "orchestrator/vendor",
]
line-length = 120
target-version = "py39"

[tool.ruff.lint]
ignore = [
    "C417",
    "D100",
    "D101",
    "D102",
    "D103",
    "D104",
    "D105",
    "D106",
    "D107",
    "D202",
    "E501",
    "N806",
    "B905",
    "N805",
    "B904",
    "N803",
    "N801",
    "N815",
    "N802",
]
select = ["B", "C", "D", "E", "F", "I", "N", "RET", "S", "T", "W"]

[tool.ruff.lint.flake8-tidy-imports]
ban-relative-imports = "all"

[tool.ruff.lint.per-file-ignores]
"orchestrator/api/*" = ["B008"]
"orchestrator/cli/*" = ["B008"]
"orchestrator/devtools/scripts/*" = ["S101", "T201"]
"test/*" = ["S101", "B033", "N816", "N802", "T201"]
"orchestrator/__init__.py" = ["E402"]

[tool.ruff.lint.pydocstyle]
convention = "google"

[tool.ruff.lint.isort]
known-third-party = ["pynso", "pydantic"]
known-first-party = [
    "migrations",
    "test",
    "nwastdlib",
    "oauth2_lib",
    "pydantic_forms",
]<|MERGE_RESOLUTION|>--- conflicted
+++ resolved
@@ -46,13 +46,8 @@
     "itsdangerous",
     "Jinja2==3.1.5",
     "orjson==3.10.9",
-<<<<<<< HEAD
-    "psycopg2-binary==2.9.9",
+    "psycopg2-binary==2.9.10",
     "pydantic[email]~=2.8.2",
-=======
-    "psycopg2-binary==2.9.10",
-    "pydantic[email]~=2.7.4",
->>>>>>> 0ff72118
     "pydantic-settings~=2.5.2",
     "python-dateutil==2.8.2",
     "python-rapidjson>=1.18,<1.21",
