# See: https://stackoverflow.com/questions/69711606/how-to-install-a-package-using-pip-in-editable-mode-with-pyproject-toml
[build-system]
build-backend = "flit_core.buildapi"
requires = ["flit_core >=3.2,<4"]

[project]
name = "orchestrator-core"
dynamic = ['version', 'description']
author = "SURF"
author-email = "automation-beheer@surf.nl"
home-page = "https://github.com/workfloworchestrator/orchestrator-core"
classifiers = [
    "Intended Audience :: Information Technology",
    "Intended Audience :: System Administrators",
    "Operating System :: OS Independent",
    "Programming Language :: Python :: 3",
    "Programming Language :: Python",
    "Topic :: Internet",
    "Topic :: Software Development :: Libraries :: Application Frameworks",
    "Topic :: Software Development :: Libraries :: Python Modules",
    "Topic :: Software Development :: Libraries",
    "Topic :: Software Development",
    "Typing :: Typed",
    "Development Status :: 5 - Production/Stable",
    "Environment :: Web Environment",
    "Framework :: AsyncIO",
    "Framework :: FastAPI",
    "Intended Audience :: Developers",
    "Intended Audience :: Telecommunications Industry",
    "License :: OSI Approved :: Apache Software License",
    "Programming Language :: Python :: 3 :: Only",
    "Programming Language :: Python :: 3.12",
    "Programming Language :: Python :: 3.11",
    "Topic :: Internet :: WWW/HTTP :: HTTP Servers",
    "Topic :: Internet :: WWW/HTTP",
]
dependencies = [
    "alembic==1.13.3",
    "anyio>=3.7.0",
    "click==8.*",
    "deprecated",
    "deepmerge==1.1.1",
    "fastapi~=0.111.0",
    "fastapi-etag==0.4.0",
    "more-itertools~=10.3.0",
    "itsdangerous",
    "Jinja2==3.1.4",
    "orjson==3.10.7",
    "psycopg2-binary==2.9.9",
<<<<<<< HEAD
    "pydantic[email]~=2.8.2",
    "pydantic-settings~=2.3.1",
=======
    "pydantic[email]~=2.7.4",
    "pydantic-settings~=2.5.2",
>>>>>>> 17694c12
    "python-dateutil==2.8.2",
    "python-rapidjson>=1.18,<1.20",
    "pytz==2024.1",
    "redis==5.0.3",
    "schedule==1.1.0",
    "sentry-sdk[fastapi]==2.11.0",
    "SQLAlchemy==2.0.31",
    "SQLAlchemy-Utils==0.41.2",
    "structlog",
    "typer==0.12.5",
    "uvicorn[standard]~=0.30.1",
    "nwa-stdlib~=1.7.3",
    "oauth2-lib~=2.1.0",
    "tabulate==0.9.0",
    "strawberry-graphql==0.232.2",
    "pydantic-forms~=1.1.0",
]

description-file = "README.md"
requires-python = ">=3.11,<3.13"

[project.urls]
Documentation = "https://workfloworchestrator.org/orchestrator-core/"
Source = "https://github.com/workfloworchestrator/orchestrator-core"

[project.optional-dependencies]
celery = [
    "celery~=5.4.0"
]

test = [
    "apache-license-check",
    "black",
    "blinker",
    "deepdiff",
    "dirty-equals",
    "jsonref",
    "mypy==1.9",
    "pyinstrument",
    "pytest==8.3.2",
    "pytest-asyncio==0.21.2",
    "pytest-cov",
    "pytest-httpx",
    "pytest-xdist",
    "requests-mock",
    "ruff",
    "sqlalchemy[mypy]",
    "urllib3-mock",
    "types-Deprecated",
    "types-Jinja2",
    "types-aiofiles",
    "types-certifi",
    "types-click",
    "types-itsdangerous",
    "types-orjson",
    "types-python-dateutil",
    "types-pytz",
    "types-redis",
    "types-requests",
    "types-setuptools",
    "types-tabulate",
    "types-toml",
    "types-ujson",
    "types-PyYAML",
]
doc = [
    "mkdocs",
    "mkdocs-material[imaging]",
    "mkdocs-render-swagger-plugin",
    "mkdocs-include-markdown-plugin",
    "mkdocstrings[python]",
    "mkdocs-open-in-new-tab",
    "mkdocs-macros-plugin",
    "mkdocs-embed-external-markdown"
]
dev = [
    "toml",
    "bumpversion",
    "mypy_extensions",
    "pre-commit",
    "pydocstyle",
    "python-dotenv",
    "watchdog",
]

[tool.flit.module]
name = "orchestrator"

[tool.black]
line-length = 120
target-version = ["py310"]
exclude = '''
(
  /(
      \.eggs         # exclude a few common directories in the
    | \.git          # root of the project
    | \.hg
    | \.mypy_cache
    | \.tox
    | \.venv
    | venv
    | src
    | test/unit_tests/cli/data/generate
    | orchestrator/vendor
  )/
)
'''

[tool.nitpick]
style = [
"github://workfloworchestrator/nitpick-style@main/nitpick-style-orchestrator-core.toml",
"./nitpick-style.toml"
]

[tool.ruff]
exclude = [
    ".git",
    ".cache",
    ".eggs",
    "__pycache__",
    "dist",
    "src",
    "crypt.py",
    "venv",
    ".venv",
    "docs",
    "test/unit_tests/cli/data/generate",
    "orchestrator/vendor",
]
line-length = 120
target-version = "py39"

[tool.ruff.lint]
ignore = [
    "C417",
    "D100",
    "D101",
    "D102",
    "D103",
    "D104",
    "D105",
    "D106",
    "D107",
    "D202",
    "E501",
    "N806",
    "B905",
    "N805",
    "B904",
    "N803",
    "N801",
    "N815",
    "N802",
]
select = ["B", "C", "D", "E", "F", "I", "N", "RET", "S", "T", "W"]

[tool.ruff.lint.flake8-tidy-imports]
ban-relative-imports = "all"

[tool.ruff.lint.per-file-ignores]
"orchestrator/api/*" = ["B008"]
"orchestrator/cli/*" = ["B008"]
"orchestrator/devtools/scripts/*" = ["S101", "T201"]
"test/*" = ["S101", "B033", "N816", "N802", "T201"]
"orchestrator/__init__.py" = ["E402"]

[tool.ruff.lint.pydocstyle]
convention = "google"

[tool.ruff.lint.isort]
known-third-party = ["pynso", "pydantic"]
known-first-party = [
    "migrations",
    "test",
    "nwastdlib",
    "oauth2_lib",
    "pydantic_forms",
]<|MERGE_RESOLUTION|>--- conflicted
+++ resolved
@@ -47,13 +47,8 @@
     "Jinja2==3.1.4",
     "orjson==3.10.7",
     "psycopg2-binary==2.9.9",
-<<<<<<< HEAD
     "pydantic[email]~=2.8.2",
-    "pydantic-settings~=2.3.1",
-=======
-    "pydantic[email]~=2.7.4",
     "pydantic-settings~=2.5.2",
->>>>>>> 17694c12
     "python-dateutil==2.8.2",
     "python-rapidjson>=1.18,<1.20",
     "pytz==2024.1",
