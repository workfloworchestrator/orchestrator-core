--- conflicted
+++ resolved
@@ -57,13 +57,8 @@
     "redis==5.1.1",
     "schedule==1.1.0",
     "semver==3.0.4",
-<<<<<<< HEAD
-    "sentry-sdk[fastapi]~=2.27.0",
+    "sentry-sdk[fastapi]~=2.28.0",
     "SQLAlchemy==2.0.41",
-=======
-    "sentry-sdk[fastapi]~=2.28.0",
-    "SQLAlchemy==2.0.40",
->>>>>>> 7de4fe91
     "SQLAlchemy-Utils==0.41.2",
     "structlog",
     "typer==0.15.3",
