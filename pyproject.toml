# See: https://stackoverflow.com/questions/69711606/how-to-install-a-package-using-pip-in-editable-mode-with-pyproject-toml
[build-system]
build-backend = "flit_core.buildapi"
requires = ["flit_core >=3.2,<4"]

[project]
name = "orchestrator-core"
dynamic = ['version', 'description']
author = "SURF"
author-email = "automation-beheer@surf.nl"
home-page = "https://github.com/workfloworchestrator/orchestrator-core"
classifiers = [
    "Intended Audience :: Information Technology",
    "Intended Audience :: System Administrators",
    "Operating System :: OS Independent",
    "Programming Language :: Python :: 3",
    "Programming Language :: Python",
    "Topic :: Internet",
    "Topic :: Software Development :: Libraries :: Application Frameworks",
    "Topic :: Software Development :: Libraries :: Python Modules",
    "Topic :: Software Development :: Libraries",
    "Topic :: Software Development",
    "Typing :: Typed",
    "Development Status :: 5 - Production/Stable",
    "Environment :: Web Environment",
    "Framework :: AsyncIO",
    "Framework :: FastAPI",
    "Intended Audience :: Developers",
    "Intended Audience :: Telecommunications Industry",
    "License :: OSI Approved :: Apache Software License",
    "Programming Language :: Python :: 3 :: Only",
    "Programming Language :: Python :: 3.12",
    "Programming Language :: Python :: 3.11",
    "Topic :: Internet :: WWW/HTTP :: HTTP Servers",
    "Topic :: Internet :: WWW/HTTP",
]
dependencies = [
    "alembic==1.13.3",
    "anyio>=3.7.0",
    "click==8.*",
    "deprecated",
    "deepmerge==1.1.1",
    "fastapi~=0.115.2",
    "fastapi-etag==0.4.0",
    "more-itertools~=10.3.0",
    "itsdangerous",
    "Jinja2==3.1.4",
    "orjson==3.10.9",
    "psycopg2-binary==2.9.9",
    "pydantic[email]~=2.7.4",
    "pydantic-settings~=2.5.2",
    "python-dateutil==2.8.2",
    "python-rapidjson>=1.18,<1.20",
    "pytz==2024.1",
    "redis==5.0.3",
    "schedule==1.1.0",
    "sentry-sdk[fastapi]==2.17.0",
    "SQLAlchemy==2.0.31",
    "SQLAlchemy-Utils==0.41.2",
    "structlog",
    "typer==0.12.5",
    "uvicorn[standard]~=0.32.0",
    "nwa-stdlib~=1.7.3",
<<<<<<< HEAD
#    "oauth2-lib~=2.1.0",
    "oauth2-lib @ git+https://github.com/workfloworchestrator/oauth2-lib.git@auth-b-shown",
=======
    "oauth2-lib~=2.2.0",
>>>>>>> c30e38cd
    "tabulate==0.9.0",
    "strawberry-graphql==0.232.2",
    "pydantic-forms~=1.1.0",
]

description-file = "README.md"
requires-python = ">=3.11,<3.13"

[project.urls]
Documentation = "https://workfloworchestrator.org/orchestrator-core/"
Source = "https://github.com/workfloworchestrator/orchestrator-core"

[project.optional-dependencies]
celery = [
    "celery~=5.4.0"
]

test = [
    "apache-license-check",
    "black",
    "blinker",
    "deepdiff",
    "dirty-equals",
    "jsonref",
    "mypy==1.9",
    "pyinstrument",
    "pytest==8.3.2",
    "pytest-asyncio==0.21.2",
    "pytest-cov",
    "pytest-httpx",
    "pytest-xdist",
    "requests-mock",
    "ruff",
    "sqlalchemy[mypy]",
    "urllib3-mock",
    "types-Deprecated",
    "types-Jinja2",
    "types-aiofiles",
    "types-certifi",
    "types-click",
    "types-itsdangerous",
    "types-orjson",
    "types-python-dateutil",
    "types-pytz",
    "types-redis",
    "types-requests",
    "types-setuptools",
    "types-tabulate",
    "types-toml",
    "types-ujson",
    "types-PyYAML",
]
doc = [
    "mkdocs",
    "mkdocs-material[imaging]",
    "mkdocs-render-swagger-plugin",
    "mkdocs-include-markdown-plugin",
    "mkdocstrings[python]",
    "mkdocs-open-in-new-tab",
    "mkdocs-macros-plugin",
    "mkdocs-embed-external-markdown"
]
dev = [
    "toml",
    "bumpversion",
    "mypy_extensions",
    "pre-commit",
    "pydocstyle",
    "python-dotenv",
    "watchdog",
]

[tool.flit.module]
name = "orchestrator"

[tool.black]
line-length = 120
target-version = ["py310"]
exclude = '''
(
  /(
      \.eggs         # exclude a few common directories in the
    | \.git          # root of the project
    | \.hg
    | \.mypy_cache
    | \.tox
    | \.venv
    | venv
    | src
    | test/unit_tests/cli/data/generate
    | orchestrator/vendor
  )/
)
'''

[tool.nitpick]
style = [
"github://workfloworchestrator/nitpick-style@main/nitpick-style-orchestrator-core.toml",
"./nitpick-style.toml"
]

[tool.ruff]
exclude = [
    ".git",
    ".cache",
    ".eggs",
    "__pycache__",
    "dist",
    "src",
    "crypt.py",
    "venv",
    ".venv",
    "docs",
    "test/unit_tests/cli/data/generate",
    "orchestrator/vendor",
]
line-length = 120
target-version = "py39"

[tool.ruff.lint]
ignore = [
    "C417",
    "D100",
    "D101",
    "D102",
    "D103",
    "D104",
    "D105",
    "D106",
    "D107",
    "D202",
    "E501",
    "N806",
    "B905",
    "N805",
    "B904",
    "N803",
    "N801",
    "N815",
    "N802",
]
select = ["B", "C", "D", "E", "F", "I", "N", "RET", "S", "T", "W"]

[tool.ruff.lint.flake8-tidy-imports]
ban-relative-imports = "all"

[tool.ruff.lint.per-file-ignores]
"orchestrator/api/*" = ["B008"]
"orchestrator/cli/*" = ["B008"]
"orchestrator/devtools/scripts/*" = ["S101", "T201"]
"test/*" = ["S101", "B033", "N816", "N802", "T201"]
"orchestrator/__init__.py" = ["E402"]

[tool.ruff.lint.pydocstyle]
convention = "google"

[tool.ruff.lint.isort]
known-third-party = ["pynso", "pydantic"]
known-first-party = [
    "migrations",
    "test",
    "nwastdlib",
    "oauth2_lib",
    "pydantic_forms",
]<|MERGE_RESOLUTION|>--- conflicted
+++ resolved
@@ -61,12 +61,8 @@
     "typer==0.12.5",
     "uvicorn[standard]~=0.32.0",
     "nwa-stdlib~=1.7.3",
-<<<<<<< HEAD
 #    "oauth2-lib~=2.1.0",
     "oauth2-lib @ git+https://github.com/workfloworchestrator/oauth2-lib.git@auth-b-shown",
-=======
-    "oauth2-lib~=2.2.0",
->>>>>>> c30e38cd
     "tabulate==0.9.0",
     "strawberry-graphql==0.232.2",
     "pydantic-forms~=1.1.0",
