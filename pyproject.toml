[project]
name = "orchestrator-core"
dynamic = ["version", "description"]
readme = "README.md"
license = "Apache-2.0"
license-files = ["LICENSE"]
authors = [
    { name = "SURF", email = "automation-beheer@surf.nl" }
]
requires-python = ">=3.11,<3.15"
classifiers = [
    "Development Status :: 5 - Production/Stable",
    "Environment :: Web Environment",
    "Framework :: AsyncIO",
    "Framework :: FastAPI",
    "Intended Audience :: Developers",
    "Intended Audience :: Information Technology",
    "Intended Audience :: System Administrators",
    "Intended Audience :: Telecommunications Industry",
    "Operating System :: OS Independent",
    "Programming Language :: Python :: 3 :: Only",
    "Programming Language :: Python :: 3",
    "Programming Language :: Python :: 3.11",
    "Programming Language :: Python :: 3.12",
    "Programming Language :: Python :: 3.13",
    "Programming Language :: Python :: 3.14",
    "Programming Language :: Python",
    "Topic :: Internet :: WWW/HTTP :: HTTP Servers",
    "Topic :: Internet :: WWW/HTTP",
    "Topic :: Internet",
    "Topic :: Software Development :: Libraries :: Application Frameworks",
    "Topic :: Software Development :: Libraries :: Python Modules",
    "Topic :: Software Development :: Libraries",
    "Topic :: Software Development",
    "Typing :: Typed",
]
dependencies = [
    "alembic==1.17.2",
    "anyio>=3.7.0",
    "apscheduler>=3.11.0",
    "click==8.*",
    "deepmerge==2.0",
    "deprecated>=1.2.18",
    "fastapi~=0.121.1",
    "fastapi-etag==0.4.0",
    "itsdangerous>=2.2.0",
    "jinja2==3.1.6",
    "more-itertools~=10.8.0",
    "nwa-stdlib~=1.11.0",
    "oauth2-lib>=2.5.0",
    "orjson==3.11.4",
    "pgvector>=0.4.1",
    "prometheus-client==0.23.1",
    "psycopg2-binary==2.9.11",
    "pydantic-forms>=1.4.0",
    "pydantic-settings~=2.12.0",
    "pydantic[email]~=2.12.4",
    "python-dateutil==2.9.0.post0",
    "python-rapidjson>=1.22,<1.23",
    "pytz==2025.2",
    "redis==5.3.1",
    "semver==3.0.4",
    "sentry-sdk[fastapi]>=2.29.1",
    "sqlalchemy==2.0.44",
    "sqlalchemy-utils==0.42.0",
    "strawberry-graphql>=0.281.0,<0.285.0",
    "structlog>=25.4.0",
    "tabulate==0.9.0",
    "typer==0.20.0",
    "uvicorn[standard]~=0.38.0",
]

[project.urls]
Documentation = "https://workfloworchestrator.org/orchestrator-core"
Homepage = "https://workfloworchestrator.org/orchestrator-core"
Source = "https://github.com/workfloworchestrator/orchestrator-core"

# Published optional dependencies, or "extras"
[project.optional-dependencies]
celery = [
    "celery~=5.5.1",
]
search = [
    "litellm>=1.75.7",
]
agent = [
    "pydantic-ai-slim >=1.9.0",
    "ag-ui-protocol>=0.1.8",
    "litellm>=1.75.7",
]

# Local dependencies for development
[dependency-groups]
docs = [
    "mkdocs>=1.6.1",
    "mkdocs-embed-external-markdown>=3.0.2",
    "mkdocs-include-markdown-plugin>=7.1.6",
    "mkdocs-macros-plugin>=1.3.7",
    "mkdocs-material[imaging]>=9.6.14",
    "mkdocs-open-in-new-tab>=1.0.8",
    "mkdocs-redirects>=1.2.2",
    "mkdocs-render-swagger-plugin>=0.1.2",
    "mkdocstrings[python]>=0.29.1",
]
dev = [
    "apache-license-check>=1.0.0",
    "black>=25.1.0",
    "blinker>=1.9.0",
    "bump2version",
    "deepdiff>=8.5.0",
    "dirty-equals>=0.9.0",
    "jsonref>=1.1.0",
    "mypy==1.9",
    "mypy-extensions>=1.1.0",
    "pre-commit>=4.2.0",
    "pydocstyle>=6.3.0",
    "pyinstrument>=5.0.2",
<<<<<<< HEAD
    "pytest==9.0.1",
    "pytest-asyncio==0.26.0",
=======
    "pytest==8.4.2",
    "pytest-asyncio==1.3.0",
>>>>>>> 4fc42f4e
    "pytest-celery>=1.2.1",
    "pytest-codspeed>=3.2.0",
    "pytest-cov>=6.2.1",
    "pytest-httpx>=0.29.0",
    "pytest-xdist>=3.7.0",
    "requests-mock>=1.12.1",
    "ruff>=0.12.0",
    "sqlalchemy[mypy]>=2.0.41",
    "toml>=0.10.2",
    "types-aiofiles>=24.1.0.20250606",
    "types-certifi>=2021.10.8.3",
    "types-click>=7.1.8",
    "types-deprecated>=1.2.15.20250304",
    "types-itsdangerous>=1.1.6",
    "types-jinja2>=2.11.9",
    "types-orjson>=3.6.2",
    "types-python-dateutil>=2.9.0.20250516",
    "types-pytz>=2025.2.0.20250516",
    "types-pyyaml>=6.0.12.20250516",
    "types-redis>=4.6.0.20241004",
    "types-requests>=2.32.4.20250611",
    "types-setuptools>=80.9.0.20250529",
    "types-tabulate>=0.9.0.20241207",
    "types-toml>=0.10.8.20240310",
    "types-ujson>=5.10.0.20250326",
    "urllib3-mock>=0.3.3",
    "watchdog>=6.0.0",
]

[build-system]
requires = ["flit_core>=3.2,<4"]
build-backend = "flit_core.buildapi"

[tool.flit.module]
name = "orchestrator"

[tool.black]
line-length = 120
target-version = ["py310"]
exclude = '''
(
  /(
      \.eggs         # exclude a few common directories in the
    | \.git          # root of the project
    | \.hg
    | \.mypy_cache
    | \.tox
    | \.venv
    | venv
    | src
    | test/unit_tests/cli/data/generate
    | orchestrator/vendor
  )/
)
'''

[tool.nitpick]
style = [
"github://workfloworchestrator/nitpick-style@main/nitpick-style-orchestrator-core.toml",
"./nitpick-style.toml"
]

[tool.ruff]
exclude = [
    ".git",
    ".cache",
    ".eggs",
    "__pycache__",
    "dist",
    "src",
    "crypt.py",
    "venv",
    ".venv",
    "docs",
    "test/unit_tests/cli/data/generate",
    "orchestrator/vendor",
]
line-length = 120
target-version = "py39"

[tool.ruff.lint]
ignore = [
    "C417",
    "D100",
    "D101",
    "D102",
    "D103",
    "D104",
    "D105",
    "D106",
    "D107",
    "D202",
    "E501",
    "N806",
    "B905",
    "N805",
    "B904",
    "N803",
    "N801",
    "N815",
    "N802",
]
select = ["B", "C", "D", "E", "F", "I", "N", "RET", "S", "T", "W"]

[tool.ruff.lint.flake8-tidy-imports]
ban-relative-imports = "all"

[tool.ruff.lint.per-file-ignores]
"orchestrator/api/*" = ["B008"]
"orchestrator/cli/*" = ["B008"]
"orchestrator/devtools/scripts/*" = ["S101", "T201"]
"test/*" = ["S101", "B033", "N816", "N802", "T201"]
"orchestrator/__init__.py" = ["E402"]
"orchestrator/search/llm_migration.py" = ["S608"]

[tool.ruff.lint.pydocstyle]
convention = "google"

[tool.ruff.lint.isort]
known-third-party = ["pynso", "pydantic"]
known-first-party = [
    "migrations",
    "test",
    "nwastdlib",
    "oauth2_lib",
    "pydantic_forms",
]

[tool.uv]
index-url = "https://pypi.org/simple"<|MERGE_RESOLUTION|>--- conflicted
+++ resolved
@@ -115,13 +115,8 @@
     "pre-commit>=4.2.0",
     "pydocstyle>=6.3.0",
     "pyinstrument>=5.0.2",
-<<<<<<< HEAD
     "pytest==9.0.1",
-    "pytest-asyncio==0.26.0",
-=======
-    "pytest==8.4.2",
     "pytest-asyncio==1.3.0",
->>>>>>> 4fc42f4e
     "pytest-celery>=1.2.1",
     "pytest-codspeed>=3.2.0",
     "pytest-cov>=6.2.1",
