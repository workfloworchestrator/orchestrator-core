repos:
  - repo: https://github.com/timothycrosley/isort
    rev: 5.10.1
    hooks:
      - id: isort
  - repo: https://github.com/psf/black
    rev: 21.12b0
    hooks:
      - id: black
        language_version: python3.9
  - repo: https://github.com/asottile/blacken-docs
    rev: v1.12.0
    hooks:
      - id: blacken-docs
        additional_dependencies: [black==21.9b0]
  - repo: https://github.com/pre-commit/pre-commit-hooks
    rev: v4.0.1
    hooks:
      - id: trailing-whitespace
      - id: end-of-file-fixer
      - id: check-docstring-first
      - id: check-json
      - id: check-yaml
        exclude: (charts/*|.gitlab-ci.yml)
      - id: debug-statements
      - id: requirements-txt-fixer
      - id: detect-private-key
  - repo: https://gitlab.com/pycqa/flake8
    rev: 3.9.2
    hooks:
      - id: flake8
        additional_dependencies:
          - flake8-bandit
          - flake8-bugbear
          - flake8-comprehensions
          - flake8-docstrings
          - flake8-logging-format
          - flake8-pep3101
          - flake8-print
          - flake8-rst
          - flake8-rst-docstrings
          - flake8-tidy-imports
  # - repo: https://github.com/pre-commit/mirrors-mypy
  #   rev: v0.910
  #   hooks:
  #     - id: mypy
  #       language_version: python3.9
  #       additional_dependencies: [pydantic]
  #       args:
  #         - --no-warn-unused-ignores
  #         - --allow-untyped-decorators
  #       exclude: (test/*|migrations/*)
  - repo: https://github.com/pre-commit/pygrep-hooks
    rev: v1.9.0
    hooks:
      - id: python-check-blanket-noqa
      - id: python-use-type-annotations
      - id: python-check-mock-methods
      - id: rst-backticks
  - repo: https://github.com/shellcheck-py/shellcheck-py
    rev: v0.8.0.2
    hooks:
      - id: shellcheck
  - repo: https://github.com/andreoliwa/nitpick
    rev: v0.29.0
    hooks:
<<<<<<< HEAD
      - id: shellcheck
  - repo: https://github.com/andreoliwa/nitpick
    rev: v0.29.0
    hooks:
=======
>>>>>>> 5bcec273
      - id: nitpick<|MERGE_RESOLUTION|>--- conflicted
+++ resolved
@@ -64,11 +64,4 @@
   - repo: https://github.com/andreoliwa/nitpick
     rev: v0.29.0
     hooks:
-<<<<<<< HEAD
-      - id: shellcheck
-  - repo: https://github.com/andreoliwa/nitpick
-    rev: v0.29.0
-    hooks:
-=======
->>>>>>> 5bcec273
       - id: nitpick